'use strict';

var TITLE = document.title

function scrollto(target, scroll) {
  var padding = 10
  var targetRect = target.getBoundingClientRect()
  var scrollRect = scroll.getBoundingClientRect()

  // target
  var relativeOffset = targetRect.y - scrollRect.y
  var absoluteOffset = relativeOffset + scroll.scrollTop

  if (padding <= relativeOffset && relativeOffset + targetRect.height <= scrollRect.height - padding) return

  var newPos = scroll.scrollTop
  if (relativeOffset < padding) {
    newPos = absoluteOffset - padding
  } else {
    newPos = absoluteOffset - scrollRect.height + targetRect.height + padding
  }
  scroll.scrollTop = Math.round(newPos)
}

var debounce = function(callback, wait) {
  var timeout
  return function() {
    var ctx = this, args = arguments
    clearTimeout(timeout)
    timeout = setTimeout(function() {
      callback.apply(ctx, args)
    }, wait)
  }
}

Vue.directive('scroll', {
  inserted: function(el, binding) {
    el.addEventListener('scroll', debounce(function(event) {
      binding.value(event, el)
    }, 200))
  },
})

Vue.directive('focus', {
  inserted: function(el) {
    el.focus()
  }
})

Vue.component('drag', {
  props: ['width'],
  template: '<div class="drag"></div>',
  mounted: function() {
    var self = this
    var startX = undefined
    var initW = undefined
    var onMouseMove = function(e) {
      var offset = e.clientX - startX
      var newWidth = initW + offset
      self.$emit('resize', newWidth)
    }
    var onMouseUp = function(e) {
      document.removeEventListener('mousemove', onMouseMove)
      document.removeEventListener('mouseup', onMouseUp)
    }
    this.$el.addEventListener('mousedown', function(e) {
      startX = e.clientX
      initW = self.width
      document.addEventListener('mousemove', onMouseMove)
      document.addEventListener('mouseup', onMouseUp)
    })
  },
})

Vue.component('dropdown', {
  props: ['class', 'toggle-class', 'ref', 'drop', 'title'],
  data: function() {
    return {open: false}
  },
  template: `
    <div class="dropdown" :class="$attrs.class">
      <button ref="btn" @click="toggle" :class="btnToggleClass" :title="$props.title"><slot name="button"></slot></button>
      <div ref="menu" class="dropdown-menu" :class="{show: open}"><slot v-if="open"></slot></div>
    </div>
  `,
  computed: {
    btnToggleClass: function() {
      var c = this.$props.toggleClass || ''
      c += ' dropdown-toggle dropdown-toggle-no-caret'
      c += this.open ? ' show' : ''
      return c.trim()
    }
  },
  methods: {
    toggle: function(e) {
      this.open ? this.hide() : this.show()
    },
    show: function(e) {
      this.open = true
      this.$refs.menu.style.top = this.$refs.btn.offsetHeight + 'px'
      var drop = this.$props.drop

      if (drop === 'right') {
        this.$refs.menu.style.left = 'auto'
        this.$refs.menu.style.right = '0'
      } else if (drop === 'center') {
        this.$nextTick(function() {
          var btnWidth = this.$refs.btn.getBoundingClientRect().width
          var menuWidth = this.$refs.menu.getBoundingClientRect().width
          this.$refs.menu.style.left = '-' + ((menuWidth - btnWidth) / 2) + 'px'
        }.bind(this))
      }

      document.addEventListener('click', this.clickHandler)
    },
    hide: function() {
      this.open = false
      document.removeEventListener('click', this.clickHandler)
    },
    clickHandler: function(e) {
      var dropdown = e.target.closest('.dropdown')
      if (dropdown == null || dropdown != this.$el) return this.hide()
      if (e.target.closest('.dropdown-item') != null) return this.hide()
    }
  },
})

Vue.component('modal', {
  props: ['open'],
  template: `
    <div class="modal custom-modal" tabindex="-1" v-if="$props.open">
      <div class="modal-dialog">
        <div class="modal-content" ref="content">
          <div class="modal-body">
            <slot v-if="$props.open"></slot>
          </div>
        </div>
      </div>
    </div>
  `,
  data: function() {
    return {opening: false}
  },
  watch: {
    'open': function(newVal) {
      if (newVal) {
        this.opening = true
        document.addEventListener('click', this.handleClick)
      } else {
        document.removeEventListener('click', this.handleClick)
      }
    },
  },
  methods: {
    handleClick: function(e) {
      if (this.opening) {
        this.opening = false
        return
      }
      if (e.target.closest('.modal-content') == null) this.$emit('hide')
    },
  },
})

function dateRepr(d) {
  var sec = (new Date().getTime() - d.getTime()) / 1000
  var neg = sec < 0
  var out = ''

  sec = Math.abs(sec)
  out = d.toLocaleDateString(undefined, {year: "numeric", month: "numeric", day: "numeric", hour: "numeric", minute: "numeric", second: "numeric"})

  if (neg) return '-' + out
  return out
}

Vue.component('relative-time', {
  props: ['val'],
  data: function() {
    var d = new Date(this.val)
    return {
      'date': d,
      'formatted': dateRepr(d),
      'interval': null,
    }
  },
  template: '<time :datetime="val">{{ formatted }}</time>',
  mounted: function() {
    this.interval = setInterval(function() {
      this.formatted = dateRepr(this.date)
    }.bind(this), 600000)  // every 10 minutes
  },
  destroyed: function() {
    clearInterval(this.interval)
  },
})

var vm = new Vue({
  created: function() {
    this.refreshStats()
      .then(this.refreshFeeds.bind(this))
      .then(this.refreshItems.bind(this, false))

    api.feeds.list_errors().then(function(errors) {
      vm.feed_errors = errors
    })
  },
  data: function() {
    var s = app.settings
    return {
      'filterSelected': s.filter,
      'folders': [],
      'feeds': [],
      'feedSelected': s.feed,
      'feedListWidth': s.feed_list_width || 300,
      'feedNewChoice': [],
      'feedNewChoiceSelected': '',
      'items': [],
      'itemsHasMore': true,
      'itemSelected': null,
      'itemSelectedDetails': null,
      'itemSelectedReadability': '',
      'itemSearch': '',
      'itemSortNewestFirst': s.sort_newest_first,
      'itemListWidth': s.item_list_width || 300,

      'filteredFeedStats': {},
      'filteredFolderStats': {},
      'filteredTotalStats': null,

      'settings': '',
      'loading': {
        'feeds': 0,
        'newfeed': false,
        'items': false,
        'readability': false,
      },
      'fonts': ['', 'serif', 'monospace'],
      'feedStats': {},
      'theme': {
        'name': s.theme_name,
        'font': s.theme_font,
        'size': s.theme_size,
      },
      'refreshRate': s.refresh_rate,
      'authenticated': app.authenticated,
      'feed_errors': {},
    }
  },
  computed: {
    foldersWithFeeds: function() {
      var feedsByFolders = this.feeds.reduce(function(folders, feed) {
        if (!folders[feed.folder_id])
          folders[feed.folder_id] = [feed]
        else
          folders[feed.folder_id].push(feed)
        return folders
      }, {})
      var folders = this.folders.slice().map(function(folder) {
        folder.feeds = feedsByFolders[folder.id]
        return folder
      })
      folders.push({id: null, feeds: feedsByFolders[null]})
      return folders
    },
    feedsById: function() {
      return this.feeds.reduce(function(acc, f) { acc[f.id] = f; return acc }, {})
    },
    foldersById: function() {
      return this.folders.reduce(function(acc, f) { acc[f.id] = f; return acc }, {})
    },
    current: function() {
      var parts = (this.feedSelected || '').split(':', 2)
      var type = parts[0]
      var guid = parts[1]

      var folder = {}, feed = {}

      if (type == 'feed')
        feed = this.feedsById[guid] || {}
      if (type == 'folder')
        folder = this.foldersById[guid] || {}

      return {type: type, feed: feed, folder: folder}
    },
    itemSelectedContent: function() {
      if (!this.itemSelected) return ''

      if (this.itemSelectedReadability)
        return this.itemSelectedReadability

      return this.itemSelectedDetails.content || ''
    },
  },
  watch: {
    'theme': {
      deep: true,
      handler: function(theme) {
        document.body.classList.value = 'theme-' + theme.name
        api.settings.update({
          theme_name: theme.name,
          theme_font: theme.font,
          theme_size: theme.size,
        })
      },
    },
    'feedStats': {
      deep: true,
      handler: debounce(function() {
        var title = TITLE
        var unreadCount = Object.values(this.feedStats).reduce(function(acc, stat) {
          return acc + stat.unread
        }, 0)
        if (unreadCount) {
          title += ' ('+unreadCount+')'
        }
        document.title = title
        this.computeStats()
      }, 500),
    },
    'filterSelected': function(newVal, oldVal) {
      if (oldVal === undefined) return  // do nothing, initial setup
      api.settings.update({filter: newVal}).then(this.refreshItems.bind(this, false))
      this.itemSelected = null
      this.computeStats()
    },
    'feedSelected': function(newVal, oldVal) {
      if (oldVal === undefined) return  // do nothing, initial setup
      api.settings.update({feed: newVal}).then(this.refreshItems.bind(this, false))
      this.itemSelected = null
      if (this.$refs.itemlist) this.$refs.itemlist.scrollTop = 0
    },
    'itemSelected': function(newVal, oldVal) {
      this.itemSelectedReadability = ''
      if (newVal === null) {
        this.itemSelectedDetails = null
        return
      }
      if (this.$refs.content) this.$refs.content.scrollTop = 0

      api.items.get(newVal).then(function(item) {
        this.itemSelectedDetails = item
        if (this.itemSelectedDetails.status == 'unread') {
          api.items.update(this.itemSelectedDetails.id, {status: 'read'}).then(function() {
            this.feedStats[this.itemSelectedDetails.feed_id].unread -= 1
            var itemInList = this.items.find(function(i) { return i.id == item.id })
            if (itemInList) itemInList.status = 'read'
            this.itemSelectedDetails.status = 'read'
          }.bind(this))
        }
      }.bind(this))
    },
    'itemSearch': debounce(function(newVal) {
      this.refreshItems()
    }, 500),
    'itemSortNewestFirst': function(newVal, oldVal) {
      if (oldVal === undefined) return  // do nothing, initial setup
      api.settings.update({sort_newest_first: newVal}).then(vm.refreshItems.bind(this, false))
    },
    'feedListWidth': debounce(function(newVal, oldVal) {
      if (oldVal === undefined) return  // do nothing, initial setup
      api.settings.update({feed_list_width: newVal})
    }, 1000),
    'itemListWidth': debounce(function(newVal, oldVal) {
      if (oldVal === undefined) return  // do nothing, initial setup
      api.settings.update({item_list_width: newVal})
    }, 1000),
    'refreshRate': function(newVal, oldVal) {
      if (oldVal === undefined) return  // do nothing, initial setup
      api.settings.update({refresh_rate: newVal})
    },
  },
  methods: {
    refreshStats: function(loopMode) {
      return api.status().then(function(data) {
        if (loopMode && !vm.itemSelected) vm.refreshItems()

        vm.loading.feeds = data.running
        if (data.running) {
          setTimeout(vm.refreshStats.bind(vm, true), 500)
        }
        vm.feedStats = data.stats.reduce(function(acc, stat) {
          acc[stat.feed_id] = stat
          return acc
        }, {})

        api.feeds.list_errors().then(function(errors) {
          vm.feed_errors = errors
        })
      })
    },
    getItemsQuery: function() {
      var query = {}
      if (this.feedSelected) {
        var parts = this.feedSelected.split(':', 2)
        var type = parts[0]
        var guid = parts[1]
        if (type == 'feed') {
          query.feed_id = guid
        } else if (type == 'folder') {
          query.folder_id = guid
        }
      }
      if (this.filterSelected) {
        query.status = this.filterSelected
      }
      if (this.itemSearch) {
        query.search = this.itemSearch
      }
      if (!this.itemSortNewestFirst) {
        query.oldest_first = true
      }
      return query
    },
    refreshFeeds: function() {
      return Promise
        .all([api.folders.list(), api.feeds.list()])
        .then(function(values) {
          vm.folders = values[0]
          vm.feeds = values[1]
        })
    },
    refreshItems: function(loadMore = false) {
      if (this.feedSelected === null) {
        vm.items = []
        vm.itemsHasMore = false
        return
      }

      var query = this.getItemsQuery()
      if (loadMore) {
        query.after = vm.items[vm.items.length-1].id
      }

      this.loading.items = true
      return api.items.list(query).then(function(data) {
        if (loadMore) {
          vm.items = vm.items.concat(data.list)
        } else {
          vm.items = data.list
        }
        vm.itemsHasMore = data.has_more
        vm.loading.items = false

        // load more if there's some space left at the bottom of the item list.
        vm.$nextTick(function() {
          if (vm.itemsHasMore && !vm.loading.items && vm.itemListCloseToBottom()) {
            vm.refreshItems(true)
          }
        })
      })
    },
    itemListCloseToBottom: function() {
      // approx. vertical space at the bottom of the list (loading el & paddings) when 1rem = 16px
      var bottomSpace = 70
      var scale = (parseFloat(getComputedStyle(document.documentElement).fontSize) || 16) / 16

      var el = this.$refs.itemlist

      if (el.scrollHeight === 0) return false  // element is invisible (responsive design)

      var closeToBottom = (el.scrollHeight - el.scrollTop - el.offsetHeight) < bottomSpace * scale
      return closeToBottom
    },
    loadMoreItems: function(event, el) {
      if (!this.itemsHasMore) return
      if (this.loading.items) return
      if (this.itemListCloseToBottom()) return this.refreshItems(true)
      if (this.itemSelected && this.itemSelected === this.items[this.items.length - 1].id) return this.refreshItems(true)
    },
    markItemsRead: function() {
      var query = this.getItemsQuery()
      api.items.mark_read(query).then(function() {
        vm.items = []
        vm.itemsPage = {'cur': 1, 'num': 1}
        vm.itemSelected = null
        vm.itemsHasMore = false
        vm.refreshStats()
      })
    },
    toggleFolderExpanded: function(folder) {
      folder.is_expanded = !folder.is_expanded
      api.folders.update(folder.id, {is_expanded: folder.is_expanded})
    },
    formatDate: function(datestr) {
      var options = {
        year: "numeric", month: "long", day: "numeric",
        hour: '2-digit', minute: '2-digit',
      }
      return new Date(datestr).toLocaleDateString(undefined, options)
    },
    moveFeed: function(feed, folder) {
      var folder_id = folder ? folder.id : null
      api.feeds.update(feed.id, {folder_id: folder_id}).then(function() {
        feed.folder_id = folder_id
        vm.refreshStats()
      })
    },
    moveFeedToNewFolder: function(feed) {
      var title = prompt('Enter folder name:')
      if (!title) return
      api.folders.create({'title': title}).then(function(folder) {
        api.feeds.update(feed.id, {folder_id: folder.id}).then(function() {
          vm.refreshFeeds().then(function() {
            vm.refreshStats()
          })
        })
      })
    },
    createNewFeedFolder: function() {
      var title = prompt('Enter folder name:')
      if (!title) return
      api.folders.create({'title': title}).then(function(result) {
        vm.refreshFeeds().then(function() {
          vm.$nextTick(function() {
            if (vm.$refs.newFeedFolder) {
              vm.$refs.newFeedFolder.value = result.id
            }
          })
        })
      })
    },
    renameFolder: function(folder) {
      var newTitle = prompt('Enter new title', folder.title)
      if (newTitle) {
        api.folders.update(folder.id, {title: newTitle}).then(function() {
          folder.title = newTitle
          this.folders.sort(function(a, b) {
            return a.title.localeCompare(b.title)
          })
        }.bind(this))
      }
    },
    deleteFolder: function(folder) {
      if (confirm('Are you sure you want to delete ' + folder.title + '?')) {
        api.folders.delete(folder.id).then(function() {
          vm.feedSelected = null
          vm.refreshStats()
          vm.refreshFeeds()
        })
      }
    },
    updateFeedLink: function(feed) {
      var newLink = prompt('Enter feed link', feed.feed_link)
      if (newLink) {
        api.feeds.update(feed.id, {feed_link: newLink}).then(function() {
          feed.feed_link = newLink
        })
      }
    },
    renameFeed: function(feed) {
      var newTitle = prompt('Enter new title', feed.title)
      if (newTitle) {
        api.feeds.update(feed.id, {title: newTitle}).then(function() {
          feed.title = newTitle
        })
      }
    },
    deleteFeed: function(feed) {
      if (confirm('Are you sure you want to delete ' + feed.title + '?')) {
        api.feeds.delete(feed.id).then(function() {
          vm.feedSelected = null
          vm.refreshStats()
          vm.refreshFeeds()
        })
      }
    },
    createFeed: function(event) {
      var form = event.target
      var data = {
        url: form.querySelector('input[name=url]').value,
        folder_id: parseInt(form.querySelector('select[name=folder_id]').value) || null,
      }
      if (this.feedNewChoiceSelected) {
        data.url = this.feedNewChoiceSelected
      }
      this.loading.newfeed = true
      api.feeds.create(data).then(function(result) {
        if (result.status === 'success') {
          vm.refreshFeeds()
          vm.refreshStats()
          vm.settings = ''
          vm.feedSelected = 'feed:' + result.feed.id
        } else if (result.status === 'multiple') {
          vm.feedNewChoice = result.choice
          vm.feedNewChoiceSelected = result.choice[0].url
        } else {
          alert('No feeds found at the given url.')
        }
        vm.loading.newfeed = false
      })
    },
    toggleItemStatus: function(item, targetstatus, fallbackstatus) {
      var oldstatus = item.status
      var newstatus = item.status !== targetstatus ? targetstatus : fallbackstatus

      var updateStats = function(status, incr) {
        if ((status == 'unread') || (status == 'starred')) {
          this.feedStats[item.feed_id][status] += incr
        }
      }.bind(this)

      api.items.update(item.id, {status: newstatus}).then(function() {
        updateStats(oldstatus, -1)
        updateStats(newstatus, +1)

        var itemInList = this.items.find(function(i) { return i.id == item.id })
        if (itemInList) itemInList.status = newstatus
        item.status = newstatus
      }.bind(this))
    },
    toggleItemStarred: function(item) {
      this.toggleItemStatus(item, 'starred', 'read')
    },
    toggleItemRead: function(item) {
      this.toggleItemStatus(item, 'unread', 'read')
    },
    importOPML: function(event) {
      var input = event.target
      var form = document.querySelector('#opml-import-form')
      this.$refs.menuDropdown.hide()
      api.upload_opml(form).then(function() {
        input.value = ''
        vm.refreshFeeds()
        vm.refreshStats()
      })
    },
    logout: function() {
      api.logout().then(function() {
        document.location.reload()
      })
    },
    toggleReadability: function() {
      if (this.itemSelectedReadability) {
        this.itemSelectedReadability = null
        return
      }
      var item = this.itemSelectedDetails
      if (!item) return
      if (item.link) {
        this.loading.readability = true
        api.crawl(item.link).then(function(data) {
          vm.itemSelectedReadability = data && data.content
          vm.loading.readability = false
        })
      }
    },
    showSettings: function(settings) {
      this.settings = settings

      if (settings === 'create') {
        vm.feedNewChoice = []
        vm.feedNewChoiceSelected = ''
      }
    },
    resizeFeedList: function(width) {
      this.feedListWidth = Math.min(Math.max(250, width), 500)
    },
    resizeItemList: function(width) {
      this.itemListWidth = Math.min(Math.max(600, width), 900)
    },
    resetFeedChoice: function() {
      this.feedNewChoice = []
      this.feedNewChoiceSelected = ''
    },
    incrFont: function(x) {
      this.theme.size = +(this.theme.size + (0.1 * x)).toFixed(1)
    },
    fetchAllFeeds: function() {
      if (this.loading.feeds) return
      api.feeds.refresh().then(function() {
        vm.refreshStats()
      })
    },
    computeStats: function() {
      var filter = this.filterSelected
      if (!filter) {
        this.filteredFeedStats = {}
        this.filteredFolderStats = {}
        this.filteredTotalStats = null
        return
      }

      var statsFeeds = {}, statsFolders = {}, statsTotal = 0

      for (var i = 0; i < this.feeds.length; i++) {
        var feed = this.feeds[i]
        if (!this.feedStats[feed.id]) continue

        var n = vm.feedStats[feed.id][filter] || 0

        if (!statsFolders[feed.folder_id]) statsFolders[feed.folder_id] = 0

        statsFeeds[feed.id] = n
        statsFolders[feed.folder_id] += n
        statsTotal += n
      }

      this.filteredFeedStats = statsFeeds
      this.filteredFolderStats = statsFolders
      this.filteredTotalStats = statsTotal
    },
<<<<<<< HEAD
    setDefaultIcon: function(event) {
      const svgString = `
        <svg xmlns="http://www.w3.org/2000/svg" width="24" height="24" viewBox="0 0 24 24" fill="none" stroke="orange" stroke-width="2" stroke-linecap="round" stroke-linejoin="round" class="feather feather-rss">
          <path d="M4 11a9 9 0 0 1 9 9"></path>
          <path d="M4 4a16 16 0 0 1 16 16"></path>
          <circle cx="5" cy="19" r="1"></circle>
        </svg>
      `;
      const encodedSvg = encodeURIComponent(svgString);
      event.target.src = `data:image/svg+xml,${encodedSvg}`;
=======
    // navigation helper, navigate relative to selected item
    navigateToItem: function(relativePosition) {
      let vm = this
      if (vm.itemSelected == null) {
        // if no item is selected, select first
        if (vm.items.length !== 0) vm.itemSelected = vm.items[0].id
        return
      }

      var itemPosition = vm.items.findIndex(function(x) { return x.id === vm.itemSelected })
      if (itemPosition === -1) {
        if (vm.items.length !== 0) vm.itemSelected = vm.items[0].id
        return
      }

      var newPosition = itemPosition + relativePosition
      if (newPosition < 0 || newPosition >= vm.items.length) return

      vm.itemSelected = vm.items[newPosition].id

      vm.$nextTick(function() {
        var scroll = document.querySelector('#item-list-scroll')

        var handle = scroll.querySelector('input[type=radio]:checked')
        var target = handle && handle.parentElement

        if (target && scroll) scrollto(target, scroll)

        vm.loadMoreItems()
      })
    },
    // navigation helper, navigate relative to selected feed
    navigateToFeed: function(relativePosition) {
      let vm = this
      var navigationList = Array.from(document.querySelectorAll('#col-feed-list input[name=feed]'))
        .filter(function(r) { return r.offsetParent !== null && r.value !== 'folder:null' })
        .map(function(r) { return r.value })

      var currentFeedPosition = navigationList.indexOf(vm.feedSelected)

      if (currentFeedPosition == -1) {
        vm.feedSelected = ''
        return
      }

      var newPosition = currentFeedPosition+relativePosition
      if (newPosition < 0 || newPosition >= navigationList.length) return

      vm.feedSelected = navigationList[newPosition]

      vm.$nextTick(function() {
        var scroll = document.querySelector('#feed-list-scroll')

        var handle = scroll.querySelector('input[type=radio]:checked')
        var target = handle && handle.parentElement

        if (target && scroll) scrollto(target, scroll)
      })
>>>>>>> 5254df53
    },
  }
})

vm.$mount('#app')<|MERGE_RESOLUTION|>--- conflicted
+++ resolved
@@ -700,7 +700,6 @@
       this.filteredFolderStats = statsFolders
       this.filteredTotalStats = statsTotal
     },
-<<<<<<< HEAD
     setDefaultIcon: function(event) {
       const svgString = `
         <svg xmlns="http://www.w3.org/2000/svg" width="24" height="24" viewBox="0 0 24 24" fill="none" stroke="orange" stroke-width="2" stroke-linecap="round" stroke-linejoin="round" class="feather feather-rss">
@@ -711,7 +710,6 @@
       `;
       const encodedSvg = encodeURIComponent(svgString);
       event.target.src = `data:image/svg+xml,${encodedSvg}`;
-=======
     // navigation helper, navigate relative to selected item
     navigateToItem: function(relativePosition) {
       let vm = this
@@ -770,7 +768,6 @@
 
         if (target && scroll) scrollto(target, scroll)
       })
->>>>>>> 5254df53
     },
   }
 })
